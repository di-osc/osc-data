--- conflicted
+++ resolved
@@ -15,9 +15,5 @@
 regex = "1.11.1"
 serde = { version = "1", features = ["derive"] }
 serde_json = "1"
-<<<<<<< HEAD
 anyhow = "1"
-=======
-anyhow = "1"
-video-rs = { version = "0.8", features = ["ndarray"] }
->>>>>>> 01197cf4
+video-rs = { version = "0.8", features = ["ndarray"] }